--- conflicted
+++ resolved
@@ -372,12 +372,12 @@
 		help = "aliases"
 	}
 	option = {
-<<<<<<< HEAD
 		long = "policy"
 		type = "string"
 		argument = "policy"
 		help = "policy name"
-=======
+	}
+	option = {
 		long = "hist-kvno-diff-clnt"
 		type = "string"
 		argument = "kvno diff"
@@ -388,7 +388,6 @@
 		type = "string"
 		argument = "kvno diff"
 		help = "historic keys allowed for service"
->>>>>>> 4cce80ac
 	}
 	argument = "principal"
 	min_args = "1"
