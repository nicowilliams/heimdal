--- conflicted
+++ resolved
@@ -44,11 +44,7 @@
 static char *mech_string;
 static char *ret_mech_string;
 static char *client_name;
-<<<<<<< HEAD
 static char *client_password;
-=======
-static char *password;
->>>>>>> 2a8dc252
 static int dns_canon_flag = -1;
 static int mutual_auth_flag = 0;
 static int dce_style_flag = 0;
@@ -472,11 +468,7 @@
      "use dns to canonicalize", NULL },
     {"mutual-auth",0,	arg_flag,	&mutual_auth_flag,"mutual auth", NULL },
     {"client-name", 0,  arg_string,     &client_name, "client name", NULL },
-<<<<<<< HEAD
     {"client-password", 0,  arg_string, &client_password, "client password", NULL },
-=======
-    {"password", 0,  arg_string,     &password, "password", NULL },
->>>>>>> 2a8dc252
     {"limit-enctype",0,	arg_string,	&limit_enctype_string, "enctype", NULL },
     {"dce-style",0,	arg_flag,	&dce_style_flag, "dce-style", NULL },
     {"wrapunwrap",0,	arg_flag,	&wrapunwrap_flag, "wrap/unwrap", NULL },
@@ -585,30 +577,11 @@
 	    errx(1, "gss_import_name: %s",
 		 gssapi_err(maj_stat, min_stat, GSS_C_NO_OID));
 
-<<<<<<< HEAD
 	maj_stat = gss_acquire_cred_ext(&min_stat, cname,
 					credential_type, &credential_data,
 					0, GSS_C_NO_OID, GSS_C_INITIATE, &client_cred);
 	if (GSS_ERROR(maj_stat))
-	    errx(1, "gss_acquire_cred_ex: %s",
-=======
-	if (password != NULL) {
-	    gss_buffer_desc pw;
-
-	    pw.length = strlen(password);
-	    pw.value = password;
-
-	    maj_stat = gss_acquire_cred_with_password(&min_stat, cname, &pw,
-						      0, NULL, GSS_C_INITIATE,
-						      &client_cred, NULL, NULL);
-	} else {
-	    maj_stat = gss_acquire_cred(&min_stat, cname, 0, NULL,
-					GSS_C_INITIATE, &client_cred, NULL, NULL);
-	}
-	if (GSS_ERROR(maj_stat))
-	    errx(1, "gss_acquire_cred%s: %s",
-		 password ? "_with_password" : "",
->>>>>>> 2a8dc252
+	    errx(1, "gss_acquire_cred_ext: %s",
 		 gssapi_err(maj_stat, min_stat, GSS_C_NO_OID));
 	gss_release_name(&min_stat, &cname);
     } else if (credential_type) {
